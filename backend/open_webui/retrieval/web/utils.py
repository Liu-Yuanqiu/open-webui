--- conflicted
+++ resolved
@@ -3,11 +3,8 @@
 import asyncio
 import urllib.parse
 import validators
-<<<<<<< HEAD
-from typing import Union, Sequence, Iterator, Dict
-=======
 from typing import Any, AsyncIterator, Dict, Iterator, List, Sequence, Union
->>>>>>> 3e543691
+
 
 from langchain_community.document_loaders import (
     WebBaseLoader,
@@ -74,7 +71,6 @@
 class SafeWebBaseLoader(WebBaseLoader):
     """WebBaseLoader with enhanced error handling for URLs."""
 
-<<<<<<< HEAD
     def __init__(self, trust_env: bool = False, *args, **kwargs):
         """Initialize SafeWebBaseLoader
         Args:
@@ -113,7 +109,7 @@
                         )
                         await asyncio.sleep(cooldown * backoff**i)
         raise ValueError("retry count exceeded")
-=======
+
     def _unpack_fetch_results(
         self, results: Any, urls: List[str], parser: Union[str, None] = None
     ) -> List[Any]:
@@ -138,7 +134,7 @@
         """Async fetch all urls, then return soups for all results."""
         results = await self.fetch_all(urls)
         return self._unpack_fetch_results(results, urls, parser=parser)
->>>>>>> 3e543691
+
 
     def lazy_load(self) -> Iterator[Document]:
         """Lazy load text from the url(s) in web_path with error handling."""
